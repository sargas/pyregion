--- conflicted
+++ resolved
@@ -143,21 +143,13 @@
 
     def mask(self, img):
         """
-<<<<<<< HEAD
         Create a mask ( a 2-d image whose pixel value is 1 if the
         pixel is inside the filter, otherwise 0). It takes a single
         argument which is numpy 2d array (or any python object with
         *shape* attribute) or a tuple of two integer representing the
         image shape.
         """
-=======
-        mask(shape) or mask(img)
-        
-        return a mask image (2d numpy.array of boolean type) of a given shape
-        (shape of the image if image is given).
-        """
-        
->>>>>>> 15e2699a
+
         cdef int l, nx, ny
 
         if hasattr(img, "shape"):
@@ -200,27 +192,15 @@
 
     def inside1(self, double x, double y):
         """
-<<<<<<< HEAD
-        inside1(x, y) : returns True if the point (x,y) is inside the filter.
-=======
-        inside1(float, float)
-        
-        return True if the point is inside the region.
->>>>>>> 15e2699a
+        inside1(float, float) : returns True if the point (x,y) is inside the filter.
         """
         return self._inside(x, y)
 
 
     def inside(self, x, y):
         """
-<<<<<<< HEAD
         inside(x, y) : given the numpy array of x and y, returns an
         array b of same shape, where b[i] = inside1(x[i], y[i])
-=======
-        inside(x_array, y_array)
-        
-        return an boolean array of same shape as the input
->>>>>>> 15e2699a
         """
         cdef c_numpy.ndarray xa
         cdef c_numpy.ndarray ya
